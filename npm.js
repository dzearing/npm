
process.title = "npm"

var EventEmitter = require("events").EventEmitter
  , npm = module.exports = new EventEmitter
  , config = require("./lib/config.js")
  , set = require("./lib/utils/set.js")
  , get = require("./lib/utils/get.js")
  , ini = require("./lib/utils/ini.js")
  , log = require("./lib/utils/log.js")
  , fs = require("graceful-fs")
  , path = require("path")
  , abbrev = require("abbrev")
  , which = require("which")
  , semver = require("semver")
  , findPrefix = require("./lib/utils/find-prefix.js")
  , getUid = require("./lib/utils/uid-number.js")

npm.commands = {}
npm.ELIFECYCLE = {}
npm.E404 = {}
npm.EPUBLISHCONFLICT = {}
npm.EJSONPARSE = {}
npm.EISGIT = {}
npm.ECYCLE = {}
npm.EENGINE = {}


try {
  // startup, ok to do this synchronously
  var j = JSON.parse(fs.readFileSync(path.join(__dirname, "package.json"))+"")
  npm.version = j.version
  npm.nodeVersionRequired = j.engines.node
  if (!semver.satisfies(process.version, j.engines.node)) {
    log.error([""
              ,"npm requires node version: "+j.engines.node
              ,"And you have: "+process.version
              ,"which is not satisfactory."
              ,""
              ,"Bad things will likely happen.  You have been warned."
              ,""].join("\n"), "unsupported version")
  }
} catch (ex) {
  try {
    log(ex, "error reading version")
  } catch (er) {}
  npm.version = ex
}

var commandCache = {}
  // short names for common things
  , aliases = { "rm" : "uninstall"
              , "r" : "uninstall"
              , "un" : "uninstall"
              , "unlink" : "uninstall"
              , "remove" : "uninstall"
              , "rb" : "rebuild"
              , "list" : "ls"
              , "la" : "ls"
              , "ll" : "ls"
              , "ln" : "link"
              , "i" : "install"
              , "up" : "update"
              , "c" : "config"
              , "info" : "view"
              , "find" : "search"
              , "s" : "search"
              , "se" : "search"
              , "author" : "owner"
              , "home" : "docs"
              , "apihelp" : "help"
              }

  , aliasNames = Object.keys(aliases)
  // these are filenames in ./lib
  , cmdList = [ "install"
              , "uninstall"
              , "cache"
              , "config"
              , "set"
              , "get"
              , "update"
              , "outdated"
              , "prune"
              , "submodule"
              , "pack"

              , "rebuild"
              , "link"

              , "publish"
              , "tag"
              , "adduser"
              , "unpublish"
              , "owner"
              , "deprecate"

              , "help"
              , "help-search"
              , "ls"
              , "search"
              , "view"
              , "init"
              , "version"
              , "edit"
              , "explore"
              , "docs"
              , "faq"
              , "root"
              , "prefix"
              , "bin"
              , "whoami"

              , "test"
              , "stop"
              , "start"
              , "restart"
              , "run-script"
              , "completion"
              ]
  , plumbing = [ "build"
               , "unbuild"
               , "xmas"
               ]
  , fullList = npm.fullList = cmdList.concat(aliasNames).filter(function (c) {
      return plumbing.indexOf(c) === -1
    })
  , abbrevs = abbrev(fullList)

Object.keys(abbrevs).concat(plumbing).forEach(function addCommand (c) {
  Object.defineProperty(npm.commands, c, { get : function () {
    if (!loaded) throw new Error(
      "Call npm.load(conf, cb) before using this command.\n"+
      "See the README.md or cli.js for example usage.")
    var a = npm.deref(c)
    if (c === "la" || c === "ll") {
      npm.config.set("long", true)
    }
    if (commandCache[a]) return commandCache[a]
    var cmd = require(__dirname+"/lib/"+a+".js")
    commandCache[a] = function () {
      var args = Array.prototype.slice.call(arguments, 0)
      if (typeof args[args.length - 1] !== "function") {
        args.push(defaultCb)
      }
      if (args.length === 1) args.unshift([])
      cmd.apply(npm, args)
    }
    Object.keys(cmd).forEach(function (k) {
      commandCache[a][k] = cmd[k]
    })
    return commandCache[a]
  }, enumerable: fullList.indexOf(c) !== -1 })

  // make css-case commands callable via camelCase as well
  if (c.match(/\-([a-z])/)) {
    addCommand(c.replace(/\-([a-z])/g, function (a, b) {
      return b.toUpperCase()
    }))
  }
})

function defaultCb (er, data) {
  if (er) console.error(er.stack || er.message)
  else console.log(data)
}

npm.deref = function (c) {
<<<<<<< HEAD
=======
  if (!c) return ""
>>>>>>> b5b4b86f
  if (c.match(/[A-Z]/)) c = c.replace(/([A-Z])/g, function (m) {
    return "-" + m.toLowerCase()
  })
  if (plumbing.indexOf(c) !== -1) return c
  var a = abbrevs[c]
  if (aliases[a]) a = aliases[a]
  return a
}

var loaded = false
  , loading = false
  , loadErr = null
  , loadListeners = []

function loadCb (er) {
  loadListeners.forEach(function (cb) {
    process.nextTick(cb.bind(npm, er, npm))
  })
  loadListeners.length = 0
}


npm.load = function (conf, cb_) {
  if (!cb_ && typeof conf === "function") cb_ = conf , conf = {}
  if (!cb_) cb_ = function () {}
  if (!conf) conf = {}
  loadListeners.push(cb_)
  if (loaded || loadErr) return cb(loadErr)
  if (loading) return
  loading = true
  var onload = true

  function cb (er) {
    if (loadErr) return
    loaded = true
    loadCb(loadErr = er)
    if (onload = onload && npm.config.get("onload-script")) {
      require(onload)
      onload = false
    }
  }

  log.waitForConfig()

  load(npm, conf, cb)
}


function load (npm, conf, cb) {
  which(process.argv[0], function (er, node) {
    if (!er && node !== process.execPath) {
      log.verbose("node symlink", node)
      process.execPath = node
      process.installPrefix = path.resolve(node, "..", "..")
    }

    // look up configs
    ini.resolveConfigs(conf, function (er) {
      if (er) return cb(er)

      var n = 2
        , errState

      loadPrefix(npm, conf, next)
      loadUid(npm, conf, next)

      function next (er) {
        if (errState) return
        if (er) return cb(errState = er)
        if (-- n <= 0) return cb()
      }
    })
  })
}


function loadPrefix (npm, conf, cb) {
  // try to guess at a good node_modules location.
  var p
  if (!npm.config.get("global")
      && !conf.hasOwnProperty("prefix")) {
    p = process.cwd()
  } else {
    p = npm.config.get("prefix")
  }

  findPrefix(p, function (er, p) {
    Object.defineProperty(npm, "prefix",
      { get : function () { return p }
      , set : function (r) { return p = r }
      , enumerable : true
      })
    cb()
  })
}


function loadUid (npm, conf, cb) {
  // if we're not in unsafe-perm mode, then figure out who
  // to run stuff as.  Do this first, to support `npm update npm -g`
  if (!npm.config.get("unsafe-perm")) {
    getUid(npm.config.get("user"), npm.config.get("group"), cb)
  } else cb()
}


npm.config =
  { get : function (key) { return ini.get(key) }
  , set : function (key, val) { return ini.set(key, val, "cli") }
  , del : function (key, val) { return ini.del(key, val, "cli") }
  }

Object.defineProperty(npm, "dir",
  { get : function () {
      if (npm.config.get("global")) {
        return path.resolve(npm.prefix, "lib", "node_modules")
      } else {
        return path.resolve(npm.prefix, "node_modules")
      }
    }
  , enumerable : true
  })

Object.defineProperty(npm, "root",
  { get : function () { return npm.dir } })

Object.defineProperty(npm, "cache",
  { get : function () { return npm.config.get("cache") }
  , set : function (r) { return npm.config.set("cache", r) }
  , enumerable : true
  })

var tmpFolder
Object.defineProperty(npm, "tmp",
  { get : function () {
      if (!tmpFolder) tmpFolder = "npm-"+Date.now()
      return path.resolve(npm.config.get("tmp"), tmpFolder)
    }
  , enumerable : true
  })

// the better to repl you with
Object.getOwnPropertyNames(npm.commands).forEach(function (n) {
  if (npm.hasOwnProperty(n)) return

  Object.defineProperty(npm, n, { get: function () {
    return function () {
      var args = Array.prototype.slice.call(arguments, 0)
        , cb = defaultCb

      if (args.length === 1 && Array.isArray(args[0])) {
        args = args[0]
      }

      if (typeof args[args.length - 1] === "function") {
        cb = args.pop()
      }

      npm.commands[n](args, cb)
    }
  }, enumerable: false, configurable: true })
})

if (require.main === module) {
  require("./bin/npm.js")
}<|MERGE_RESOLUTION|>--- conflicted
+++ resolved
@@ -166,10 +166,7 @@
 }
 
 npm.deref = function (c) {
-<<<<<<< HEAD
-=======
   if (!c) return ""
->>>>>>> b5b4b86f
   if (c.match(/[A-Z]/)) c = c.replace(/([A-Z])/g, function (m) {
     return "-" + m.toLowerCase()
   })
